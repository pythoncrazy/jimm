repos:
# Standard hooks
- repo: https://github.com/pre-commit/pre-commit-hooks
  rev: v5.0.0
  hooks:
  - id: check-case-conflict
  - id: check-docstring-first
  - id: check-merge-conflict
  - id: check-symlinks
  - id: check-toml
  - id: debug-statements
  - id: mixed-line-ending
  - id: requirements-txt-fixer
  - id: trailing-whitespace

- repo: https://github.com/astral-sh/ruff-pre-commit
  # Ruff version.
  rev: v0.12.1
  hooks:
    # Run the linter.
    - id: ruff
      args: [ --fix ]
    # Sort imports
    - id: ruff
      args: ["check", "--select", "I", "--fix"]
    # Run the formatter.
<<<<<<< HEAD
    - id: ruff-format
=======
    - id: ruff-format
# - repo: local
#   hooks:
#     - id: pytest-check
#       name: pytest-check
#       entry: pytest
#       language: system
#       pass_filenames: false
#       always_run: true
>>>>>>> 78251f76
<|MERGE_RESOLUTION|>--- conflicted
+++ resolved
@@ -24,16 +24,4 @@
     - id: ruff
       args: ["check", "--select", "I", "--fix"]
     # Run the formatter.
-<<<<<<< HEAD
-    - id: ruff-format
-=======
-    - id: ruff-format
-# - repo: local
-#   hooks:
-#     - id: pytest-check
-#       name: pytest-check
-#       entry: pytest
-#       language: system
-#       pass_filenames: false
-#       always_run: true
->>>>>>> 78251f76
+    - id: ruff-format